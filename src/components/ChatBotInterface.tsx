--- conflicted
+++ resolved
@@ -51,11 +51,8 @@
   const [kbCollapsed, setKbCollapsed] = useState(true)
   const [showSettings, setShowSettings] = useState(false)
   const [searchMode, setSearchMode] = useState<'semantic' | 'keyword'>('semantic')
-<<<<<<< HEAD
   const [systemStatus, setSystemStatus] = useState<any>(null)
-=======
   const [sendOnEnter, setSendOnEnter] = useState(false) // デフォルトはEnterで改行
->>>>>>> 020c0f53
   
   const messagesEndRef = useRef<HTMLDivElement>(null)
   const fileInputRef = useRef<HTMLInputElement>(null)
@@ -67,8 +64,11 @@
   useEffect(() => {
     // Load existing knowledge base and system status on mount
     loadKnowledgeBase()
-<<<<<<< HEAD
     checkSystemStatus()
+    // 軽い再取得（CDN整合を考慮）
+    const t1 = setTimeout(() => loadKnowledgeBase(true), 8000)
+    const t2 = setTimeout(() => loadKnowledgeBase(true), 20000)
+    return () => { clearTimeout(t1); clearTimeout(t2) }
   }, [])
 
   const checkSystemStatus = async () => {
@@ -88,16 +88,7 @@
     }
   }
 
-  const loadKnowledgeBase = async () => {
-=======
-    // 軽い再取得（CDN整合を考慮）
-    const t1 = setTimeout(() => loadKnowledgeBase(true), 8000)
-    const t2 = setTimeout(() => loadKnowledgeBase(true), 20000)
-    return () => { clearTimeout(t1); clearTimeout(t2) }
-  }, [])
-
   const loadKnowledgeBase = async (noStore = false) => {
->>>>>>> 020c0f53
     try {
       const url = `/api/knowledge-base?ts=${Date.now()}`
       const response = await fetch(url, { cache: noStore ? 'no-store' : 'default' })
@@ -330,11 +321,23 @@
                   <span className="text-sm">キーワード検索（高速）</span>
                 </label>
               </div>
-<<<<<<< HEAD
+              
+              <div className="mt-4 flex items-center gap-3">
+                <input
+                  id="sendOnEnter"
+                  type="checkbox"
+                  checked={sendOnEnter}
+                  onChange={(e) => setSendOnEnter(e.target.checked)}
+                  className="accent-green-500"
+                />
+                <label htmlFor="sendOnEnter" className="text-sm text-gray-300">
+                  Enterで送信（ONの場合、改行は Shift+Enter）
+                </label>
+              </div>
               
               {/* System Status */}
               {systemStatus && (
-                <div className="p-3 bg-gray-800 rounded-lg text-xs">
+                <div className="mt-4 p-3 bg-gray-800 rounded-lg text-xs">
                   <h4 className="font-semibold mb-2">システム状態</h4>
                   <div className="space-y-1">
                     <div className="flex justify-between">
@@ -362,21 +365,6 @@
                   )}
                 </div>
               )}
-=======
-
-              <div className="mt-4 flex items-center gap-3">
-                <input
-                  id="sendOnEnter"
-                  type="checkbox"
-                  checked={sendOnEnter}
-                  onChange={(e) => setSendOnEnter(e.target.checked)}
-                  className="accent-green-500"
-                />
-                <label htmlFor="sendOnEnter" className="text-sm text-gray-300">
-                  Enterで送信（ONの場合、改行は Shift+Enter）
-                </label>
-              </div>
->>>>>>> 020c0f53
             </div>
           )}
 
