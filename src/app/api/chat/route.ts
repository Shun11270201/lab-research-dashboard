--- conflicted
+++ resolved
@@ -164,13 +164,8 @@
       }, { status: 500 })
     }
     
-<<<<<<< HEAD
-    // 使用したソースを特定
-    const sources = relevantKnowledge.map(doc => `${doc.metadata.author}「${doc.metadata.title}」(${doc.metadata.year})`)
-=======
     // 使用したソース（引用スニペット付き）
     const sources = await buildSourcesWithSnippets(message, relevantKnowledge)
->>>>>>> 020c0f53
 
     console.log('成功レスポンス送信:', { responseLength: aiResponse.length, sourcesCount: sources.length })
     
@@ -392,21 +387,6 @@
   const keywords = query.toLowerCase().split(/[\s、，。！？]+/).filter(k => k.length > 0)
   console.log(`検索キーワード: [${keywords.join(', ')}]`)
   
-<<<<<<< HEAD
-  const results = knowledgeBase.filter(doc => {
-    const lowerContent = doc.content.toLowerCase()
-    const lowerTitle = doc.metadata.title.toLowerCase()
-    const lowerAuthor = doc.metadata.author?.toLowerCase() || ''
-    
-    // 優先度付き検索
-    let score = 0
-    
-    keywords.forEach(keyword => {
-      // 著者名での完全・部分マッチ（高得点）
-      if (lowerAuthor.includes(keyword) || keyword.includes(lowerAuthor)) {
-        score += 10
-      }
-=======
   // 人名を強く指定するガード（クエリに人名らしき漢字2-6文字が含まれ、DB内に該当著者がいる場合は著者一致の文書に限定）
   try {
     const nameTokens = (query.match(/[一-龯]{2,6}/g) || [])
@@ -424,62 +404,54 @@
     }
   } catch {}
 
-  function searchWithin(base: KnowledgeDocument[]): Promise<KnowledgeDocument[]> {
-    if (searchMode === 'keyword') {
-      return keywordSearch(base)
-    } else {
-      return semanticSearch(base)
-    }
-  }
-
-  if (searchMode === 'keyword') {
-    return keywordSearch(knowledgeBase)
-  } else {
-    return semanticSearch(knowledgeBase)
-  }
-
   async function keywordSearch(base: KnowledgeDocument[]): Promise<KnowledgeDocument[]> {
     // キーワード検索
     console.log('=== キーワード検索実行中 ===')
     const baseKeywords = query.toLowerCase().split(/\s+/).filter(Boolean)
     const kanjiTokens = (query.match(/[一-龯]{2,3}/g) || [])
-    const keywords = Array.from(new Set([...baseKeywords, ...kanjiTokens]))
-    console.log(`キーワード: [${keywords.join(', ')}]`)
-    
-    const results = base.filter(doc => 
-      keywords.some(keyword => {
-        const lowerContent = doc.content.toLowerCase()
-        const lowerTitle = doc.metadata.title.toLowerCase()
-        const lowerAuthor = doc.metadata.author?.toLowerCase()
-        
-        // 通常の部分マッチ
-        const contentMatch = lowerContent.includes(keyword)
-        const titleMatch = lowerTitle.includes(keyword)
-        let authorMatch = false
-        
-        // 作者名での双方向マッチング（「小野真子」→「小野」、「小野」→「小野真子」）
-        if (lowerAuthor) {
-          authorMatch = lowerAuthor.includes(keyword) || keyword.includes(lowerAuthor)
+    const searchKeywords = Array.from(new Set([...baseKeywords, ...kanjiTokens]))
+    console.log(`キーワード: [${searchKeywords.join(', ')}]`)
+    
+    const results = base.filter(doc => {
+      const lowerContent = doc.content.toLowerCase()
+      const lowerTitle = doc.metadata.title.toLowerCase()
+      const lowerAuthor = doc.metadata.author?.toLowerCase() || ''
+      
+      // 優先度付き検索（スコアベース）
+      let score = 0
+      
+      searchKeywords.forEach(keyword => {
+        // 著者名での完全・部分マッチ（高得点）
+        if (lowerAuthor.includes(keyword) || keyword.includes(lowerAuthor)) {
+          score += 10
         }
         
-        const hasMatch = contentMatch || titleMatch || authorMatch
-        
-        // デバッグ出力（小野さんの場合のみ）
-        if (keyword.includes('小野') && hasMatch) {
-          console.log(`マッチした文書: ${doc.metadata.title}`)
-          console.log(`  著者: ${doc.metadata.author}`)
-          console.log(`  contentMatch: ${contentMatch}`)
-          console.log(`  titleMatch: ${titleMatch}`)
-          console.log(`  authorMatch: ${authorMatch}`)
+        // タイトルでのマッチ（中得点）
+        if (lowerTitle.includes(keyword)) {
+          score += 5
         }
         
-        return hasMatch
+        // 本文でのマッチ（低得点）
+        if (lowerContent.includes(keyword)) {
+          score += 1
+        }
       })
-    )
-    
-    console.log(`キーワード検索結果: ${results.length}件`)
-    console.log('========================')
-    return results
+      
+      doc.searchScore = score
+      return score > 0
+    })
+    
+    // スコア順にソートして上位5件を返す
+    const sortedResults = results
+      .sort((a, b) => (b.searchScore || 0) - (a.searchScore || 0))
+      .slice(0, 5)
+    
+    console.log(`キーワード検索結果: ${sortedResults.length}件`)
+    sortedResults.forEach((doc, index) => {
+      console.log(`  ${index + 1}. ${doc.metadata.title} (著者: ${doc.metadata.author}) - スコア: ${doc.searchScore}`)
+    })
+    
+    return sortedResults
   }
 
   async function semanticSearch(base: KnowledgeDocument[]): Promise<KnowledgeDocument[]> {
@@ -488,48 +460,45 @@
       // Step 1: キーワードベースで候補を絞り込み（高速）
       const baseKeywords = query.toLowerCase().split(/\s+/).filter(Boolean)
       const kanjiTokens = (query.match(/[一-龯]{2,3}/g) || [])
-      const keywords = Array.from(new Set([...baseKeywords, ...kanjiTokens]))
+      const searchKeywords = Array.from(new Set([...baseKeywords, ...kanjiTokens]))
       let candidates = base
       
       // 人名や専門用語での事前フィルタリング
-      const nameKeywords = keywords.filter(k => /^[ぁ-ゖァ-ヺ一-龯]{2,10}$/.test(k))
-      const technicalKeywords = keywords.filter(k => k.length > 2)
->>>>>>> 020c0f53
+      const nameKeywords = searchKeywords.filter(k => /^[ぁ-ゖァ-ヺ一-龯]{2,10}$/.test(k))
+      const technicalKeywords = searchKeywords.filter(k => k.length > 2)
       
-      // タイトルでのマッチ（中得点）
-      if (lowerTitle.includes(keyword)) {
-        score += 5
+      if (nameKeywords.length > 0 || technicalKeywords.length > 0) {
+        candidates = base.filter(doc => {
+          const lowerContent = doc.content.toLowerCase()
+          const lowerTitle = doc.metadata.title.toLowerCase()
+          const lowerAuthor = doc.metadata.author?.toLowerCase()
+          
+          // 人名での強いマッチング
+          const nameMatch = nameKeywords.some(name => {
+            if (lowerAuthor) {
+              return lowerAuthor.includes(name) || name.includes(lowerAuthor) || 
+                     lowerTitle.includes(name) || lowerContent.includes(name)
+            }
+            return lowerTitle.includes(name) || lowerContent.includes(name)
+          })
+          
+          // 技術用語での関連性チェック
+          const techMatch = technicalKeywords.some(tech => 
+            lowerContent.includes(tech) || lowerTitle.includes(tech)
+          )
+          
+          return nameMatch || techMatch || 
+                 searchKeywords.some(k => lowerContent.includes(k) || lowerTitle.includes(k))
+        })
+        
+        console.log(`Filtered candidates from ${base.length} to ${candidates.length}`)
       }
       
-<<<<<<< HEAD
-      // 本文でのマッチ（低得点）
-      if (lowerContent.includes(keyword)) {
-        score += 1
-      }
-    })
-    
-    doc.searchScore = score
-    return score > 0
-  })
-  
-  // スコア順にソートして上位5件を返す
-  const sortedResults = results
-    .sort((a, b) => (b.searchScore || 0) - (a.searchScore || 0))
-    .slice(0, 5)
-  
-  console.log(`検索結果: ${sortedResults.length}件`)
-  sortedResults.forEach((doc, index) => {
-    console.log(`  ${index + 1}. ${doc.metadata.title} (著者: ${doc.metadata.author}) - スコア: ${doc.searchScore}`)
-  })
-  
-  return sortedResults
-=======
       // Step 2: 候補が多すぎる場合はキーワード検索、少ない場合はセマンティック検索
       if (candidates.length > 10) {
         // 多い場合は高速なキーワードベース検索
         console.log('Using fast keyword-based search due to many candidates')
-        return candidates
-          .slice(0, 5) // 上位5件
+        return candidates.slice(0, 5) // 上位5件
       } else if (candidates.length > 0) {
         // 適度な候補数でセマンティック検索を実行（KVベクトル優先）
         console.log(`Performing semantic search on ${candidates.length} candidates`)
@@ -561,10 +530,10 @@
           .slice(0, 5)
           .filter(item => item.similarity > 0.1)
           .map(item => item.doc)
-    } else {
+      } else {
         // 候補が少ない場合は全文書を対象にキーワード検索
         console.log('No specific candidates found, falling back to broad keyword search')
-        return searchKnowledge(query, 'keyword', req)
+        return keywordSearch(knowledgeBase)
       }
         
     } catch (error) {
@@ -572,7 +541,12 @@
       return keywordSearch(base)
     }
   }
->>>>>>> 020c0f53
+
+  if (searchMode === 'keyword') {
+    return keywordSearch(knowledgeBase)
+  } else {
+    return semanticSearch(knowledgeBase)
+  }
 }
 
 async function generateEmbedding(text: string): Promise<number[]> {
